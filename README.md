# mlrose-ky: Machine Learning, Randomized Optimization, and SEarch

[![PyPI version](https://badge.fury.io/py/mlrose-ky.svg)](https://pypi.org/project/mlrose-ky/)
[![Coverage badge](https://img.shields.io/badge/dynamic/json?color=brightgreen&label=coverage&query=%24.message&url=https%3A%2F%2Fraw.githubusercontent.com%2Fnkapila6%2Fmlrose-ky%2Fpython-coverage-comment-action-data%2Fendpoint.json)](https://htmlpreview.github.io/?https://github.com/nkapila6/mlrose-ky/blob/python-coverage-comment-action-data/htmlcov/index.html)

mlrose-ky is a Python package for applying some of the most common randomized optimization and search algorithms to a range of different optimization problems, over both discrete- and continuous-valued parameter spaces.

## Project Background

mlrose-ky is a fork of the `mlrose-hiive` repository, which itself was a fork of the original `mlrose` repository. The original mlrose package was developed to support students of Georgia Tech's OMSCS/OMSA offering of CS 7641: Machine Learning.

This repository includes implementations of all randomized optimization algorithms taught in the course, as well as functionality to apply these algorithms to integer-string optimization problems, such as N-Queens and the Knapsack problem; continuous-valued optimization problems, such as the neural network weight problem; and tour optimization problems, such as the Travelling Salesperson problem. It also has the flexibility to solve user-defined optimization problems.

## Main Features

#### *Randomized Optimization Algorithms*
- Implementations of: hill climbing, randomized hill climbing, simulated annealing, genetic algorithm, and (discrete) MIMIC;
- Solve both maximization and minimization problems;
- Define the algorithm's initial state or start from a random state;
- Define your own simulated annealing decay schedule or use one of three pre-defined, customizable decay schedules: geometric decay, arithmetic decay, or exponential decay.

#### *Problem Types*
- Solve discrete-value (bit-string and integer-string), continuous-value, and tour optimization (travelling salesperson) problems;
- Define your own fitness function for optimization or use a pre-defined function.
- Pre-defined fitness functions exist for solving the: One Max, Flip Flop, Four Peaks, Six Peaks, Continuous Peaks, Knapsack, Travelling Salesperson, N-Queens, and Max-K Color optimization problems.

#### *Machine Learning Weight Optimization*
- Optimize the weights of neural networks, linear regression models, and logistic regression models using randomized hill climbing, simulated annealing, the genetic algorithm, or gradient descent;
- Supports classification and regression neural networks.

## Project Improvements and Updates

The `mlrose-ky` project is undergoing significant improvements to enhance code quality, documentation, and testing. Below is a list of tasks that have been completed or are in progress:

1. **Fix Python Warnings and Errors**: All Python warnings and errors have been addressed, except for a few unavoidable ones like "duplicate code." ✅
   
2. **Add Python 3.10 Type Hints**: Type hints are being added to all function and method definitions, as well as method properties (e.g., `self.foo: str = 'bar'`), to improve code clarity and maintainability.
   
3. **Enhance Documentation**: NumPy-style docstrings are being added to all functions and methods, with at least a one-line docstring at the top of every file summarizing its contents. This will make the codebase more understandable and easier to use for others.
   
4. **Increase Test Coverage**: Tests are being added using Pytest, with a goal of achieving 100% code coverage to ensure the robustness of the codebase.
   
5. **Resolve TODO/FIXME Comments**: A thorough search is being conducted for any TODO, FIXME, or similar comments, and their respective issues are being resolved.

6. **Optimize Code**: Vanilla Python loops are being optimized where possible by vectorizing them with NumPy to enhance performance.

7. **Improve Code Quality**: Any other sub-optimal code, bugs, or code quality issues are being addressed to ensure a high standard of coding practices.

8. **Clean Up Codebase**: All commented-out code is being removed to keep the codebase clean and maintainable.

## Installation

mlrose-ky was written in Python 3 and requires NumPy, SciPy, and Scikit-Learn (sklearn).

The latest version can be installed using `pip`:

```bash
pip install mlrose-ky
```

Once it is installed, simply import it like so:

```python
import mlrose_ky
```

## Documentation

The official mlrose-ky documentation can be found [here](https://mlrose.readthedocs.io/).

A Jupyter notebook containing the examples used in the documentation is also available [here](https://github.com/gkhayes/mlrose/blob/master/tutorial_examples.ipynb).

## Licensing, Authors, Acknowledgements

mlrose-ky was forked from the `mlrose-hiive` repository, which was a fork of the original `mlrose` repository.

The original `mlrose` was written by Genevieve Hayes and is distributed under the [3-Clause BSD license](https://github.com/gkhayes/mlrose/blob/master/LICENSE). 

You can cite mlrose-ky in research publications and reports as follows:
* Nakamura, K. (2024). ***mlrose-ky: Machine Learning, Randomized Optimization, and SEarch package for Python***. https://github.com/your-repo-url. Accessed: *day month year*.

Please also keep the original authors' citations:
* Rollings, A. (2020). ***mlrose: Machine Learning, Randomized Optimization and SEarch package for Python, hiive extended remix***. https://github.com/hiive/mlrose. Accessed: *day month year*.
* Hayes, G. (2019). ***mlrose: Machine Learning, Randomized Optimization and SEarch package for Python***. https://github.com/gkhayes/mlrose. Accessed: *day month year*.

Thanks to David S. Park for the MIMIC enhancements (from https://github.com/parkds/mlrose).

BibTeX entry:
```bibtex
@misc{Nakamura24,
 author = {Nakamura, K.},
 title  = {{mlrose-ky: Machine Learning, Randomized Optimization and SEarch package for Python}},
 year   = 2024,
 howpublished = {\url{https://github.com/your-repo-url}},
 note   = {Accessed: day month year}
}

@misc{Rollings20,
 author = {Rollings, A.},
 title 	= {{mlrose: Machine Learning, Randomized Optimization and SEarch package for Python, hiive extended remix}},
 year 	= 2020,
 howpublished = {\url{https://github.com/hiive/mlrose}},
 note 	= {Accessed: day month year}
}

@misc{Hayes19,
 author = {Hayes, G.},
 title 	= {{mlrose: Machine Learning, Randomized Optimization and SEarch package for Python}},
 year 	= 2019,
 howpublished = {\url{https://github.com/gkhayes/mlrose}},
 note 	= {Accessed: day month year}
}
```

<<<<<<< HEAD
## Contributors
=======
## Collaborators

<!-- readme: collaborators -start -->
<table>
	<tbody>
		<tr>
            <td align="center">
                <a href="https://github.com/nkapila6">
                    <img src="https://avatars.githubusercontent.com/u/12816113?v=4" width="100;" alt="nkapila6"/>
                    <br />
                    <sub><b>Nikhil Kapila</b></sub>
                </a>
            </td>
            <td align="center">
                <a href="https://github.com/knakamura13">
                    <img src="https://avatars.githubusercontent.com/u/20162718?v=4" width="100;" alt="knakamura13"/>
                    <br />
                    <sub><b>Kyle Nakamura</b></sub>
                </a>
            </td>
		</tr>
	<tbody>
</table>
<!-- readme: collaborators -end -->

## Contributors

>>>>>>> fbf17d9b
<!-- readme: contributors -start -->
<table>
	<tbody>
		<tr>
            <td align="center">
                <a href="https://github.com/hiive">
                    <img src="https://avatars.githubusercontent.com/u/24660532?v=4" width="100;" alt="hiive"/>
                    <br />
                    <sub><b>hiive</b></sub>
                </a>
            </td>
            <td align="center">
                <a href="https://github.com/gkhayes">
                    <img src="https://avatars.githubusercontent.com/u/24857299?v=4" width="100;" alt="gkhayes"/>
                    <br />
                    <sub><b>Dr Genevieve Hayes</b></sub>
                </a>
            </td>
            <td align="center">
                <a href="https://github.com/knakamura13">
                    <img src="https://avatars.githubusercontent.com/u/20162718?v=4" width="100;" alt="knakamura13"/>
                    <br />
                    <sub><b>Kyle Nakamura</b></sub>
                </a>
            </td>
            <td align="center">
                <a href="https://github.com/ChristopherBilg">
                    <img src="https://avatars.githubusercontent.com/u/3654150?v=4" width="100;" alt="ChristopherBilg"/>
                    <br />
                    <sub><b>Chris Bilger</b></sub>
                </a>
            </td>
            <td align="center">
                <a href="https://github.com/nkapila6">
                    <img src="https://avatars.githubusercontent.com/u/12816113?v=4" width="100;" alt="nkapila6"/>
                    <br />
                    <sub><b>Nikhil Kapila</b></sub>
                </a>
            </td>
            <td align="center">
                <a href="https://github.com/Agrover112">
                    <img src="https://avatars.githubusercontent.com/u/42321810?v=4" width="100;" alt="Agrover112"/>
                    <br />
                    <sub><b>Agrover112</b></sub>
                </a>
            </td>
		</tr>
		<tr>
            <td align="center">
                <a href="https://github.com/domfrecent">
                    <img src="https://avatars.githubusercontent.com/u/12631209?v=4" width="100;" alt="domfrecent"/>
                    <br />
                    <sub><b>Dominic Frecentese</b></sub>
                </a>
            </td>
            <td align="center">
                <a href="https://github.com/AlexWendland">
                    <img src="https://avatars.githubusercontent.com/u/3949212?v=4" width="100;" alt="AlexWendland"/>
                    <br />
                    <sub><b>Alex Wendland</b></sub>
                </a>
            </td>
            <td align="center">
                <a href="https://github.com/harrisonfloam">
                    <img src="https://avatars.githubusercontent.com/u/130672912?v=4" width="100;" alt="harrisonfloam"/>
                    <br />
                    <sub><b>harrisonfloam</b></sub>
                </a>
            </td>
            <td align="center">
                <a href="https://github.com/cooknl">
                    <img src="https://avatars.githubusercontent.com/u/5116899?v=4" width="100;" alt="cooknl"/>
                    <br />
                    <sub><b>CAPN</b></sub>
                </a>
            </td>
            <td align="center">
                <a href="https://github.com/jfs42">
                    <img src="https://avatars.githubusercontent.com/u/43157283?v=4" width="100;" alt="jfs42"/>
                    <br />
                    <sub><b>Jason Seeley</b></sub>
                </a>
            </td>
            <td align="center">
                <a href="https://github.com/KevinJBoyer">
                    <img src="https://avatars.githubusercontent.com/u/31424131?v=4" width="100;" alt="KevinJBoyer"/>
                    <br />
                    <sub><b>Kevin Boyer</b></sub>
                </a>
            </td>
		</tr>
		<tr>
            <td align="center">
                <a href="https://github.com/austin-bowen">
                    <img src="https://avatars.githubusercontent.com/u/4653828?v=4" width="100;" alt="austin-bowen"/>
                    <br />
                    <sub><b>Austin Bowen</b></sub>
                </a>
            </td>
            <td align="center">
                <a href="https://github.com/dstrube1">
                    <img src="https://avatars.githubusercontent.com/u/7396679?v=4" width="100;" alt="dstrube1"/>
                    <br />
                    <sub><b>David Strube</b></sub>
                </a>
            </td>
            <td align="center">
                <a href="https://github.com/jlm429">
                    <img src="https://avatars.githubusercontent.com/u/10093986?v=4" width="100;" alt="jlm429"/>
                    <br />
                    <sub><b>John Mansfield</b></sub>
                </a>
            </td>
            <td align="center">
                <a href="https://github.com/mjschock">
                    <img src="https://avatars.githubusercontent.com/u/1357197?v=4" width="100;" alt="mjschock"/>
                    <br />
                    <sub><b>Michael Schock</b></sub>
                </a>
            </td>
            <td align="center">
                <a href="https://github.com/tadmorgan">
                    <img src="https://avatars.githubusercontent.com/u/4197132?v=4" width="100;" alt="tadmorgan"/>
                    <br />
                    <sub><b>W. Tad Morgan</b></sub>
                </a>
            </td>
            <td align="center">
                <a href="https://github.com/nibelungvalesti">
                    <img src="https://avatars.githubusercontent.com/u/9278042?v=4" width="100;" alt="nibelungvalesti"/>
                    <br />
                    <sub><b>nibelungvalesti</b></sub>
                </a>
            </td>
		</tr>
		<tr>
            <td align="center">
                <a href="https://github.com/sareini">
                    <img src="https://avatars.githubusercontent.com/u/26151060?v=4" width="100;" alt="sareini"/>
                    <br />
                    <sub><b>Muhammad Sareini</b></sub>
                </a>
            </td>
            <td align="center">
                <a href="https://github.com/bspivey">
                    <img src="https://avatars.githubusercontent.com/u/6569966?v=4" width="100;" alt="bspivey"/>
                    <br />
                    <sub><b>Ben Spivey</b></sub>
                </a>
            </td>
            <td align="center">
                <a href="https://github.com/dreadn0ught">
                    <img src="https://avatars.githubusercontent.com/u/31293924?v=4" width="100;" alt="dreadn0ught"/>
                    <br />
                    <sub><b>David</b></sub>
                </a>
            </td>
            <td align="center">
                <a href="https://github.com/brokensandals">
                    <img src="https://avatars.githubusercontent.com/u/328868?v=4" width="100;" alt="brokensandals"/>
                    <br />
                    <sub><b>Jacob Williams</b></sub>
                </a>
            </td>
            <td align="center">
                <a href="https://github.com/ksbeattie">
                    <img src="https://avatars.githubusercontent.com/u/1534843?v=4" width="100;" alt="ksbeattie"/>
                    <br />
                    <sub><b>Keith Beattie</b></sub>
                </a>
            </td>
            <td align="center">
                <a href="https://github.com/cbhyphen">
                    <img src="https://avatars.githubusercontent.com/u/12734117?v=4" width="100;" alt="cbhyphen"/>
                    <br />
                    <sub><b>cbhyphen</b></sub>
                </a>
            </td>
		</tr>
		<tr>
            <td align="center">
                <a href="https://github.com/dsctt">
                    <img src="https://avatars.githubusercontent.com/u/45729071?v=4" width="100;" alt="dsctt"/>
                    <br />
                    <sub><b>Daniel Scott</b></sub>
                </a>
            </td>
            <td align="center">
                <a href="https://github.com/wyang36">
                    <img src="https://avatars.githubusercontent.com/u/5606561?v=4" width="100;" alt="wyang36"/>
                    <br />
                    <sub><b>Kira Yang</b></sub>
                </a>
            </td>
		</tr>
	<tbody>
</table>
<!-- readme: contributors -end --><|MERGE_RESOLUTION|>--- conflicted
+++ resolved
@@ -112,9 +112,6 @@
 }
 ```
 
-<<<<<<< HEAD
-## Contributors
-=======
 ## Collaborators
 
 <!-- readme: collaborators -start -->
@@ -142,7 +139,6 @@
 
 ## Contributors
 
->>>>>>> fbf17d9b
 <!-- readme: contributors -start -->
 <table>
 	<tbody>
