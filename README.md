--- conflicted
+++ resolved
@@ -101,7 +101,6 @@
  howpublished = {\url{https://github.com/hiive/mlrose}},
  note 	= {Accessed: day month year}
 }
-<<<<<<< HEAD
 
 @misc{Hayes19,
  author = {Hayes, G.},
@@ -111,8 +110,6 @@
  note 	= {Accessed: day month year}
 }
 ```
-=======
-```
 
 ## Contributors
 <!-- readme: contributors -start -->
@@ -312,5 +309,4 @@
 		</tr>
 	<tbody>
 </table>
-<!-- readme: contributors -end -->
->>>>>>> b7a7dbc4
+<!-- readme: contributors -end -->